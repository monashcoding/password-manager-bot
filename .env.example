# Discord Bot Configuration
DISCORD_TOKEN=
DISCORD_CLIENT_ID=
<<<<<<< HEAD
DISCORD_GUILD_ID=
=======
>>>>>>> 038b743b

# Notion API Configuration
NOTION_TOKEN=
NOTION_DATABASE_ID=

# Bitwarden API Configuration
BITWARDEN_ORG_ID=
USER_CLIENT_ID=
USER_CLIENT_SECRET=

# Environment
NODE_ENV=development<|MERGE_RESOLUTION|>--- conflicted
+++ resolved
@@ -1,10 +1,7 @@
 # Discord Bot Configuration
 DISCORD_TOKEN=
 DISCORD_CLIENT_ID=
-<<<<<<< HEAD
 DISCORD_GUILD_ID=
-=======
->>>>>>> 038b743b
 
 # Notion API Configuration
 NOTION_TOKEN=
