import { Client, Collection, GatewayIntentBits, Events, REST, Routes, TextChannel, NewsChannel, ThreadChannel, DMChannel, EmbedBuilder } from 'discord.js';
import { config } from '../utils/config';
import { logger } from '../utils/logger';
import { createErrorDescription, createErrorTitle } from '../utils/errors';

// Import command modules
import * as inviteCommand from './commands/vault-invite';
import * as confirmCommand from './commands/vault-confirm';

export interface Command {
  data: any;
  execute: (interaction: any) => Promise<void>;
}

export class DiscordClient {
  public client: Client;
  public commands: Collection<string, Command>;
  private isReady: boolean = false;

  constructor() {
    this.client = new Client({
      intents: [GatewayIntentBits.Guilds]
    });

    this.commands = new Collection();
    this.setupEventHandlers();
    this.loadCommands();
  }

  private setupEventHandlers(): void {
    this.client.once(Events.ClientReady, async (readyClient) => {
      logger.info(`Discord bot logged in as ${readyClient.user.tag}`);
      logger.info(`Bot is in ${readyClient.guilds.cache.size} server(s)`);
      this.isReady = true;
    });

    this.client.on(Events.InteractionCreate, async (interaction) => {
      if (!interaction.isChatInputCommand()) return;

      const command = this.commands.get(interaction.commandName);
      if (!command) {
        logger.warn(`Unknown command: ${interaction.commandName}`);
        return;
      }

      try {
        logger.info(`Executing command: ${interaction.commandName} by ${interaction.user.username}`);
        await command.execute(interaction);
      } catch (error) {
        logger.error(`Error executing command ${interaction.commandName}:`, error);
        
        const errorTitle = createErrorTitle(error);
        const errorDescription = createErrorDescription(error);

        const errorEmbed = new EmbedBuilder()
          .setTitle(errorTitle)
          .setDescription(errorDescription)
          .setColor(0xFF0000)
          .setTimestamp();
        
        try {
          if (interaction.replied || interaction.deferred) {
            await interaction.followUp({ embeds: [errorEmbed], ephemeral: true });
          } else {
            await interaction.reply({ embeds: [errorEmbed], ephemeral: true });
          }
        } catch (replyError) {
          logger.error('Failed to send error message to user:', replyError);
          // Fallback to simple text message if embed fails
          try {
            const fallbackMessage = `Error: ${errorDescription}`;
            if (interaction.replied || interaction.deferred) {
              await interaction.followUp({ content: fallbackMessage, ephemeral: true });
            } else {
              await interaction.reply({ content: fallbackMessage, ephemeral: true });
            }
          } catch (finalError) {
            logger.error('Failed to send fallback error message:', finalError);
          }
        }
      }
    });

    this.client.on(Events.Error, (error) => {
      logger.error('Discord client error:', error);
    });

    this.client.on(Events.Warn, (warning) => {
      logger.warn('Discord client warning:', warning);
    });

    this.client.on(Events.GuildCreate, (guild) => {
      logger.info(`Bot joined server: ${guild.name} (${guild.id})`);
    });

    this.client.on(Events.GuildDelete, (guild) => {
      logger.info(`Bot left server: ${guild.name} (${guild.id})`);
    });
  }

  private loadCommands(): void {
    logger.info('Loading Discord slash commands...');

    this.commands.set(inviteCommand.data.name, inviteCommand);
    this.commands.set(confirmCommand.data.name, confirmCommand);

    logger.info(`Total commands loaded: ${this.commands.size}`);
  }

  public async registerCommands(): Promise<void> {
    try {
      logger.info('Registering slash commands with Discord...');

      const commandsData = Array.from(this.commands.values()).map(command => command.data.toJSON());
      const rest = new REST({ version: '10' }).setToken(config.discord.token);

      await rest.put(
<<<<<<< HEAD
        Routes.applicationGuildCommands(config.discord.clientId, config.discord.guildId),
=======
        Routes.applicationGuildCommands(config.discord.clientId, '1309055532404838430'),
>>>>>>> 038b743b
        { body: commandsData }
      );

      logger.info(`Successfully registered ${commandsData.length} slash command(s)`);
    } catch (error) {
      logger.error('Failed to register slash commands:', error);
      throw error;
    }
  }

  public async login(): Promise<void> {
    try {
      logger.info('Logging into Discord...');
      await this.client.login(config.discord.token);
    } catch (error) {
      logger.error('Failed to login to Discord:', error);
      throw error;
    }
  }

  public async shutdown(): Promise<void> {
    logger.info('Shutting down Discord bot...');
    
    if (this.isReady) {
      await this.client.destroy();
      logger.info('Discord bot shut down successfully');
    }
  }
}<|MERGE_RESOLUTION|>--- conflicted
+++ resolved
@@ -115,11 +115,7 @@
       const rest = new REST({ version: '10' }).setToken(config.discord.token);
 
       await rest.put(
-<<<<<<< HEAD
         Routes.applicationGuildCommands(config.discord.clientId, config.discord.guildId),
-=======
-        Routes.applicationGuildCommands(config.discord.clientId, '1309055532404838430'),
->>>>>>> 038b743b
         { body: commandsData }
       );
 
